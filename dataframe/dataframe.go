// Package goframe provides a simple and flexible framework for working with tabular data in Go.
// It includes support for creating, manipulating, and analyzing data frames, as well as exporting
// and importing data from CSV files. The package is designed to be type-safe and easy to use,
// making it suitable for data analysis, machine learning, and general data processing tasks.

package goframe

import (
	"fmt"
	"maps"
	"reflect"
	"sort"
	"strconv"
	"strings"
)

// DataFrame represents a collection of typed columns.
// It provides methods for adding, removing, and manipulating columns and rows.
type DataFrame struct {
	Columns map[string]*Column[any] // Map column name to generic Column
}

// NewDataFrame creates a new empty DataFrame.
//
// Returns:
//   - *DataFrame: A pointer to the newly created DataFrame.
func NewDataFrame() *DataFrame {
	return &DataFrame{
		Columns: make(map[string]*Column[any]),
	}
}

// Nrows returns the number of rows in the DataFrame.
//
// Returns:
//   - int: The number of rows in the DataFrame.
func (df *DataFrame) Nrows() int {
	for _, col := range df.Columns {
		return col.Len() // Return the length of the first column
	}
	return 0 // Return 0 if there are no columns
}

// Ncols returns the number of columns in the DataFrame.
//
// Returns:
//   - int: The number of columns in the DataFrame.
func (df *DataFrame) Ncols() int {
	return len(df.Columns)
}

// Select returns a column by name.
//
// Parameters:
//   - name: The name of the column to select.
//
// Returns:
//   - *Column[any]: The selected column.
//   - error: An error if the column does not exist.
func (df *DataFrame) Select(name string) (*Column[any], error) {
	col, exists := df.Columns[name]
	if !exists {
		return nil, fmt.Errorf("column '%s' does not exist", name)
	}
	return col, nil
}

// MultiSelect returns a dataframe of the selected columns.
//
// Parameters:
//   - name: The name of the column(s) to select.
//
// Returns:
//   - *DataFrame: The DataFrame struct containing the selected columns.
//   - error: An error if the column(s) does not exist.
func (df *DataFrame) MultiSelect(name ...string) (*DataFrame, error) {
	newDf := DataFrame{}
	newDf.Columns = make(map[string]*Column[any])

	if len(name) < 1 {
		return &newDf, fmt.Errorf("Please enter 1 or more column name(s)")
	}

	for _, name := range name {

		col, exists := df.Columns[name]

		if !exists {
			return nil, fmt.Errorf("column '%s' does not exist", name)
		}

		AddTypedColumn(&newDf, col)
	}

	return &newDf, nil
}

// Row returns a row by index.
//
// Parameters:
//   - index: The index of the row to retrieve.
//
// Returns:
//   - map[string]any: A map representing the row, with column names as keys.
//   - error: An error if the index is out of bounds.
func (df *DataFrame) Row(index int) (map[string]any, error) {
	if index < 0 || index >= df.Nrows() {
		return nil, fmt.Errorf("index out of bounds")
	}

	row := make(map[string]any)
	for name, col := range df.Columns {
		value, err := col.At(index)
		if err != nil {
			return nil, fmt.Errorf("error accessing column '%s': %w", name, err)
		}
		row[name] = value
	}
	return row, nil
}

// Filter returns a new DataFrame with rows that satisfy the given condition.
//
// Parameters:
//   - condition: A function that takes a row and returns true if the row should be included.
//
// Returns:
//   - *DataFrame: A new DataFrame containing the filtered rows.
func (df *DataFrame) Filter(condition func(row map[string]any) bool) *DataFrame {
	filtered := NewDataFrame()

	// Initialize new columns
	for name := range df.Columns {
		filtered.Columns[name] = &Column[any]{
			Name: name,
			Data: []any{},
		}
	}

	// Iterate through rows and apply the condition
	for i := 0; i < df.Nrows(); i++ {
		row, err := df.Row(i)
		if err != nil {
			continue
		}
		if condition(row) {
			for name, value := range row {
				filtered.Columns[name].Data = append(filtered.Columns[name].Data, value)
			}
		}
	}

	return filtered
}

// String returns a string representation of the DataFrame.
//
// Returns:
//   - string: A string representation of the DataFrame.
func (df *DataFrame) String() string {
	if df.Nrows() == 0 {
		return "Empty DataFrame"
	}

	var result strings.Builder

	// Header
	result.WriteString(fmt.Sprintf("DataFrame (%d rows x %d columns)\n", df.Nrows(), df.Ncols()))

	// Column names
	header := df.ColumnNames()
	result.WriteString(strings.Join(header, "\t"))
	result.WriteString("\n")

	// First few rows (max 10)
	maxRows := 10
	if df.Nrows() < maxRows {
		maxRows = df.Nrows()
	}

	for i := 0; i < maxRows; i++ {
		row := make([]string, len(header))
		for idx, colName := range header {
			value, err := df.Columns[colName].At(i)
			if err != nil {
				row[idx] = "<error>"
			} else {
				row[idx] = fmt.Sprintf("%v", value)
			}
		}
		result.WriteString(strings.Join(row, "\t"))
		result.WriteString("\n")
	}

	if df.Nrows() > maxRows {
		result.WriteString("...\n")
	}

	return result.String()
}

// Head returns the first n rows of the DataFrame.
//
// Parameters:
//   - n: The number of rows to return.
//
// Returns:
//   - *DataFrame: A new DataFrame containing the first n rows.
func (df *DataFrame) Head(n int) *DataFrame {
	if n > df.Nrows() {
		n = df.Nrows()
	}

	head := NewDataFrame()
	for name, col := range df.Columns {
		newCol := &Column[any]{
			Name: name,
			Data: col.Data[:n],
		}
		head.Columns[name] = newCol
	}
	return head
}

// Tail returns the last n rows of the DataFrame.
//
// Parameters:
//   - n: The number of rows to return.
//
// Returns:
//   - *DataFrame: A new DataFrame containing the last n rows.
func (df *DataFrame) Tail(n int) *DataFrame {
	totalRows := df.Nrows()
	if n > totalRows {
		n = totalRows
	}

	tail := NewDataFrame()
	for name, col := range df.Columns {
		newCol := &Column[any]{
			Name: name,
			Data: col.Data[totalRows-n:],
		}
		tail.Columns[name] = newCol
	}
	return tail
}

// DropRow removes a row by index from the DataFrame
func (df *DataFrame) DropRow(i int) error {
	if i < 0 || i >= df.Nrows() {
		return fmt.Errorf("index out of bounds")
	}

	for _, col := range df.Columns {
		col.Data = append(col.Data[:i], col.Data[i+1:]...)
	}
	return nil
}

func checkExists(df *DataFrame, other *DataFrame, key string) error {
	if _, exists := df.Columns[key]; !exists {
		return fmt.Errorf("key column '%s' does not exist in the first DataFrame", key)
	}
	if _, exists := other.Columns[key]; !exists {
		return fmt.Errorf("key column '%s' does not exist in the second DataFrame", key)
	}

	return nil
}

func appendCols(df *DataFrame, other *DataFrame, result *DataFrame) error {
	// Add columns from both DataFrames to the result
	for name := range df.Columns {
		result.Columns[name] = &Column[any]{
			Name: name,
			Data: []any{},
		}
	}
	for name := range other.Columns {
		if _, exists := result.Columns[name]; !exists {
			result.Columns[name] = &Column[any]{
				Name: name,
				Data: []any{},
			}
		}
	}

	return nil
}

// mergeRows merges two rows into one
func mergeRows(rowA, rowB map[string]any) map[string]any {
	merged := make(map[string]any)
	maps.Copy(merged, rowA)
	for id, v := range rowB {
		if _, exists := merged[id]; !exists {
			merged[id] = v
		}
	}
	return merged
}

func (df *DataFrame) AppendRow(result *DataFrame, row map[string]any) error {

	// Add new columns if they don't exist.
	for name := range row {
		if _, exists := result.Columns[name]; !exists {
			newCol := NewColumn(name, make([]any, 0))
			// add the new column to the result dataframe
			err := result.AddColumn(ConvertToAnyColumn(newCol))
			if err != nil {
				return fmt.Errorf("error adding column: %v", err)
			}
		}
	}

	// In the new Columns, put nil placeholders
	for name, col := range result.Columns {
		if _, exists := row[name]; !exists {
			// Append a nil value if the new row doesn't have data for this column.
			col.Data = append(col.Data, nil)
		}
	}

	// Append the new row's data.
	for name, value := range row {
		result.Columns[name].Data = append(result.Columns[name].Data, value)
	}

	return nil

}

// ColumnNames returns the names of all columns in the DataFrame.
//
// Returns:
//   - []string: A sorted list of column names.
func (df *DataFrame) ColumnNames() []string {
	names := make([]string, 0, len(df.Columns))
	for name := range df.Columns {
		names = append(names, name)
	}
	sort.Strings(names) // Ensure consistent order
	return names
}

// RenameColumn renames a column in the DataFrame
func (df *DataFrame) RenameColumn(oldName, newName string) error {
	col, exists := df.Columns[oldName]
	if !exists {
		return fmt.Errorf("column '%s' does not exist", oldName)
	}
	if _, exists := df.Columns[newName]; exists {
		return fmt.Errorf("column '%s' already exists", newName)
	}

	col.Name = newName
	df.Columns[newName] = col
	delete(df.Columns, oldName)
	return nil
}

// AddColumn adds a generic column to the DataFrame.
//
// Parameters:
//   - col: The generic column to add.
//
// Returns:
//   - error: An error if the operation fails.
func (df *DataFrame) AddColumn(col *Column[any]) error {
	_, exists := df.Columns[col.Name]
	if exists {
		return fmt.Errorf("Column '%v' already exists", col.Name)
	}

	df.Columns[col.Name] = col
	return nil
}

// DropColumn removes a column from the DataFrame.
//
// Parameters:
//   - name: The name of the column to remove.
//
// Returns:
//   - error: An error if the column does not exist.
func (df *DataFrame) DropColumn(name string) error {
	if _, exists := df.Columns[name]; !exists {
		return fmt.Errorf("column '%s' does not exist", name)
	}

	delete(df.Columns, name)
	return nil
}

// NewColumn creates a new typed column
func NewColumn[T any](name string, data []T) *Column[T] {
	return &Column[T]{
		Name: name,
		Data: data,
	}
}

<<<<<<< HEAD
type FuncType func(any) any

// DropColumn removes a column from the DataFrame.
//
// Parameters:
//   - name: The name of the column to remove.
//
// Returns:
//   - error: An error if the column does not exist.
func (df *DataFrame) Apply(function FuncType, axis ...int) (any, error) {

	// default to 0 if user did not pass 'axis' parameter
	if axis == nil {
		axis = []int{0}
	}
	// =============== Creation of Result from function ===============
	// column wise operation (basically operate on all the numbers in the current column only)
	if axis[0] == 0 {
		return df.applyColumnWise(function)

	} else {
		return df.applyRowWise(function)
	}

}

func (df *DataFrame) applyColumnWise(fn FuncType) (any, error) {
	results := make(map[string]any)
	// convert all columns to series
	for colName, colValue := range df.Columns {
		colSeries := NewSeries(colName, colValue.Data)
		results[colSeries.Name] = fn(colSeries)
	}

	return consolidateResults(results, df.Columns)
}

func (df *DataFrame) applyRowWise(fn FuncType) (any, error) {
	results := make(map[string]any)
	// convert all columns to series
	for i := 0; i < df.Nrows(); i++ {

		row, err := df.Row(i)
		if err != nil {
			return results, fmt.Errorf("Error trying to get row: %v", err)
		}

		rowData := make([]any, df.Ncols())

		for _, data := range row {
			rowData[i] = data
		}

		rowSeries := NewSeries(fmt.Sprintf("Row-%d", i), rowData)
		results[rowSeries.Name] = fn(rowSeries)
	}

	return consolidateResults(results, df.Columns)
}

func consolidateResults(results map[string]any, columns map[string]*Column[any]) (any, error) {
	if len(results) == 0 {
		return NewDataFrame(), fmt.Errorf("function returns no data")
	}

	firstResult := getFirstResult(results)

	colNameSlice := make([]string, len(columns))

	for colNames, _ := range columns {
		colNameSlice = append(colNameSlice, colNames)
	}

	switch firstResult.(type) {
	// If the user returns a scalar type
	case int, int8, int16, int32, int64,
		uint, uint8, uint16, uint32, uint64,
		float32, float64, string, bool:

		return buildSeriesFromScalars(results, colNameSlice)

	// If the user returns a Series type
	case *Series:
		return buildDataFrameFromSeries(results, colNameSlice)

	// If the user returns a slice type
	case []any:
		return buildDataFrameFromSlices(results, colNameSlice)

	case map[string]any:
		return buildDataFrameFromMaps(results, colNameSlice)

	default:
		return buildSeriesFromObjects(results, colNameSlice)
	}
}

// tiny utility function to get the first value of results
func getFirstResult(results map[string]any) any {
	for _, r := range results {
		return r
	}
	return nil
}

// 						====================== Simple helper functions =======================

func buildSeriesFromScalars(results map[string]any, columnNames []string) (*Series, error) {
	//extract the columns from the column map
	values := make([]any, len(columnNames))

	for i, columnName := range columnNames {

		values[i] = results[columnName]
	}
	return NewSeries("", values), nil
}

func buildDataFrameFromSeries(results map[string]any, columnNames []string) (*DataFrame, error) {

	df := NewDataFrame()

	for _, col := range columnNames {
		newcol := NewColumn(col, results[col].(*Series).Data)
		df.AddColumn(newcol)
	}
	return df, nil
}

func buildDataFrameFromSlices(results map[string]any, columnNames []string) (*DataFrame, error) {

	df := NewDataFrame()

	for _, col := range columnNames {
		newcol := NewColumn(col, results[col].([]any))
		df.AddColumn(newcol)
	}
	return df, nil
}

func buildDataFrameFromMaps(results map[string]any, columnNames []string) (*DataFrame, error) {
	keys := collectSortedMapKeys(results)
	df := NewDataFrame()

	for _, col := range columnNames {

		m := results[col].(map[string]any)
		newcol := NewColumn(col, extractMapValuesForKeys(m, keys))
		df.AddColumn(newcol)

	}
	return df, nil
}

func buildSeriesFromObjects(results map[string]interface{}, columnNames []string) (*Series, error) {
	data := make([]any, len(columnNames))
	for i, col := range columnNames {
		data[i] = results[col]
	}
	return NewSeries("", data), nil
}

func collectSortedMapKeys(results map[string]any) []string {
	keysMap := make(map[string]bool)
	for _, result := range results {
		for key := range result.(map[string]any) {
			keysMap[key] = true
		}
	}

	keys := make([]string, 0, len(keysMap))
	for key := range keysMap {
		keys = append(keys, key)
	}
	sort.Strings(keys)
	return keys
}

func extractMapValuesForKeys(m map[string]any, keys []string) []any {
	data := make([]any, len(keys))
	for i, key := range keys {
		if val, exists := m[key]; exists {
			data[i] = val
		} else {
			data[i] = nil
		}
	}
	return data
=======
// Add sums 2 dataframes together.
//
// Parameters:
//   - other: The other dataframe to be summed with.
//   - fillValue: The value to fill if a Nil value is present in the dataframe.
//
// Returns:
//   - *Dataframe: The pointer to a new Dataframe that contains the summed values.
//
// Note:
//   - String values are not summed but instead a Nil value is inserted as the row value.
//   - If the number of rows do not match, the default value for the mismatched rows will be nil unless fillValue is specified.
//   - Only the first value in the passed into the fillValue slice will be respected.
func (df *DataFrame) Add(other *DataFrame, fillValue ...any) (*DataFrame, error) {
	newDf := *NewDataFrame()
	if df.Ncols() != other.Ncols() {
		return &newDf, fmt.Errorf("The number of columns does not match for both dataframes. First dataframe has: %v while second dataframe has: %v", df.Ncols(), other.Ncols())
	}

	for colName, col := range df.Columns {

		// create the new column in newDf
		colToAdd := NewColumn(colName, []any{})

		// get the other column's row data
		otherRows := other.Columns[colName].Data
		dfRows := col.Data

		// get the max number of rows between the 2
		maxNoRows := max(len(dfRows), len(otherRows))
		for i := range maxNoRows {

			var sum any

			// if the current index already exceeded the number of rows of either dataframe
			// since 'i' is 0 indexed, at i == len(dfRows) it is already invalid
			if i >= len(dfRows) || i >= len(otherRows) {
				// set the default value to nil
				sum = nil

				if len(fillValue) != 0 {
					sum = fillValue[0]
				}

				colToAdd.Data = append(colToAdd.Data, sum)
				continue
			}

			val1 := dfRows[i]
			val2 := otherRows[i]

			f1, ok1 := toFloat(val1)
			f2, ok2 := toFloat(val2)

			if ok1 && ok2 {
				sum = f1 + f2
			} else if reflect.TypeOf(val1) == reflect.TypeOf(val2) {
				switch v := val1.(type) {
				case string:
					sum = nil // mimic pandas: don't add strings
				default:
					return &newDf, fmt.Errorf("Unable to sum dataframes, Unknown DataType: %T in col: %v, row: %v", v, colName, i)
				}
			} else {
				sum = nil // fallback for incompatible types
			}

			colToAdd.Data = append(colToAdd.Data, sum)
		}
		newDf.AddColumn(colToAdd)
	}
	return &newDf, nil

}

// Helper function to convert data types into float data type.
//
// Parameters:
//   - v: The value to convert to float.
//
// Returns:
//   - float64: The converted float value.
//   - bool: The boolean to check for a successful conversion.
func toFloat(v any) (float64, bool) {
	switch n := v.(type) {
	case int:
		return float64(n), true
	case int8:
		return float64(n), true
	case int16:
		return float64(n), true
	case int32:
		return float64(n), true
	case int64:
		return float64(n), true
	case uint:
		return float64(n), true
	case uint8:
		return float64(n), true
	case uint16:
		return float64(n), true
	case uint32:
		return float64(n), true
	case uint64:
		return float64(n), true
	case float32:
		return float64(n), true
	case float64:
		return n, true
	case string:
		f, err := strconv.ParseFloat(n, 64)
		if err == nil {
			return f, true
		}
	default:
		return 0, false
	}
	return 0, false
>>>>>>> 4db96ef9
}<|MERGE_RESOLUTION|>--- conflicted
+++ resolved
@@ -78,7 +78,7 @@
 	newDf.Columns = make(map[string]*Column[any])
 
 	if len(name) < 1 {
-		return &newDf, fmt.Errorf("Please enter 1 or more column name(s)")
+		return &newDf, fmt.Errorf("please enter 1 or more column name(s)")
 	}
 
 	for _, name := range name {
@@ -402,7 +402,6 @@
 	}
 }
 
-<<<<<<< HEAD
 type FuncType func(any) any
 
 // DropColumn removes a column from the DataFrame.
@@ -591,7 +590,8 @@
 		}
 	}
 	return data
-=======
+}
+
 // Add sums 2 dataframes together.
 //
 // Parameters:
@@ -608,7 +608,7 @@
 func (df *DataFrame) Add(other *DataFrame, fillValue ...any) (*DataFrame, error) {
 	newDf := *NewDataFrame()
 	if df.Ncols() != other.Ncols() {
-		return &newDf, fmt.Errorf("The number of columns does not match for both dataframes. First dataframe has: %v while second dataframe has: %v", df.Ncols(), other.Ncols())
+		return &newDf, fmt.Errorf("the number of columns does not match for both dataframes. First dataframe has: %v while second dataframe has: %v", df.Ncols(), other.Ncols())
 	}
 
 	for colName, col := range df.Columns {
@@ -653,7 +653,7 @@
 				case string:
 					sum = nil // mimic pandas: don't add strings
 				default:
-					return &newDf, fmt.Errorf("Unable to sum dataframes, Unknown DataType: %T in col: %v, row: %v", v, colName, i)
+					return &newDf, fmt.Errorf("unable to sum dataframes, Unknown DataType: %T in col: %v, row: %v", v, colName, i)
 				}
 			} else {
 				sum = nil // fallback for incompatible types
@@ -710,5 +710,4 @@
 		return 0, false
 	}
 	return 0, false
->>>>>>> 4db96ef9
 }